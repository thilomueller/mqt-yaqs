# Copyright (c) 2025 Chair for Design Automation, TUM
# All rights reserved.
#
# SPDX-License-Identifier: MIT
#
# Licensed under the MIT License

"""Tests for the Basis-Update Galerkin (BUG) method."""

from __future__ import annotations

from copy import deepcopy
from typing import TYPE_CHECKING

import numpy as np
from scipy.linalg import expm

from mqt.yaqs.core.data_structures.networks import MPO, MPS
<<<<<<< HEAD
from mqt.yaqs.core.data_structures.simulation_parameters import Observable, PhysicsSimParams
from mqt.yaqs.core.libraries.gate_library import Z
=======
from mqt.yaqs.core.data_structures.simulation_parameters import PhysicsSimParams
>>>>>>> 795622f8
from mqt.yaqs.core.methods.bug import (
    bug,
    build_basis_change_tensor,
    choose_stack_tensor,
    find_new_q,
    local_update,
    prepare_canonical_site_tensors,
)
from mqt.yaqs.core.methods.decompositions import right_qr
from mqt.yaqs.core.methods.tdvp import update_left_environment

if TYPE_CHECKING:
    from numpy.typing import NDArray


def crandn(
    size: int | tuple[int, ...], *args: int, seed: np.random.Generator | int | None = None
) -> NDArray[np.complex128]:
    """Draw random samples from the standard complex normal distribution.

    Args:
        size (int |Tuple[int,...]): The size/shape of the output array.
        *args (int): Additional dimensions for the output array.
        seed (Generator | int): The seed for the random number generator.

    Returns:
        NDArray[np.complex128]: The array of random complex numbers.
    """
    if isinstance(size, int) and len(args) > 0:
        size = (size, *list(args))
    elif isinstance(size, int):
        size = (size,)
    rng = np.random.default_rng(seed)
    # 1/sqrt(2) is a normalization factor
    return (rng.standard_normal(size) + 1j * rng.standard_normal(size)) / np.sqrt(2)


def random_mps(shapes: list[tuple[int, int, int]]) -> MPS:
    """Create a random MPS with the given shapes.

    Args:
        shapes (List[Tuple[int, int, int]]): The shapes of the tensors in the
            MPS.

    Returns:
        MPS: The random MPS.
    """
    tensors = [crandn(shape) for shape in shapes]
    mps = MPS(len(shapes), tensors=tensors)
    mps.normalize()
    return mps


def random_mpo(shapes: list[tuple[int, int, int, int]]) -> MPO:
    """Create a random MPO with the given shapes.

    Args:
        shapes (List[Tuple[int, int, int, int]]): The shapes of the tensors in
            the MPO.

    Returns:
        MPO: The random MPO.
    """
    tensors = [crandn(shape) for shape in shapes]
    mpo = MPO()
    mpo.init_custom(tensors, transpose=False)
    return mpo


def test_prepare_canonical_site_tensors_single_site() -> None:
    """Tests the preparation for a single site MPS.

    The the preparation of the canonical sites tensors and left envs for a
    length 1 MPS.
    """
    mps_tensor = crandn(2, 3, 4)
    mps = MPS(1, tensors=[mps_tensor])
    ref_mps = deepcopy(mps)
    mpo_tensor = crandn(2, 2, 1, 1)
    mpo = MPO()
    mpo.init_custom([mpo_tensor])
    canon_sites, left_envs = prepare_canonical_site_tensors(mps, mpo)
    assert mps.almost_equal(ref_mps)
    assert len(left_envs) == 1
    assert len(canon_sites) == 1
    correct_env = np.eye(3).reshape(3, 1, 3)
    assert np.allclose(correct_env, left_envs[0])
    correct_canon = mps_tensor
    assert np.allclose(correct_canon, canon_sites[0])


def test_prepare_canonical_site_tensors_three_sites() -> None:
    """Tests the preparation for a three site MPS.

    The preparation of the canonical sites tensors and left envs for a
    length 3 MPS.
    """
    shapes = [(2, 3, 4), (2, 4, 5), (2, 5, 3)]
    mps_tensors = [crandn(shape) for shape in shapes]
    mps = MPS(3, tensors=mps_tensors)
    ref_mps = deepcopy(mps)
    shapes2 = [(2, 2, 1, 3), (2, 2, 3, 4), (2, 2, 4, 1)]
    mpo_tensors = [crandn(shape) for shape in shapes2]
    mpo = MPO()
    mpo.init_custom(mpo_tensors, transpose=False)
    canon_sites, left_envs = prepare_canonical_site_tensors(mps, mpo)
    assert mps.almost_equal(ref_mps)
    assert len(left_envs) == 3
    assert len(canon_sites) == 3
    # Correct envs and canon sites
    # Site 0
    correct_env = np.eye(3).reshape(3, 1, 3)
    correct_canon = mps_tensors[0]
    assert np.allclose(correct_env, left_envs[0])
    assert np.allclose(correct_canon, canon_sites[0])
    # Site 1
    q_last, r_matrix = right_qr(mps_tensors[0])
    correct_canon = np.tensordot(r_matrix, mps_tensors[1], axes=(1, 1)).transpose(1, 0, 2)
    correct_env = update_left_environment(q_last, q_last, mpo_tensors[0], left_envs[0])
    assert np.allclose(correct_env, left_envs[1])
    assert np.allclose(correct_canon, canon_sites[1])
    # Site 2
    q_last, r_matrix = right_qr(correct_canon)
    correct_canon = np.tensordot(r_matrix, mps_tensors[2], axes=(1, 1)).transpose(1, 0, 2)
    correct_env = update_left_environment(q_last, q_last, mpo_tensors[1], left_envs[1])
    assert np.allclose(correct_env, left_envs[2])
    assert np.allclose(correct_canon, correct_canon)


def test_choose_stack_tensor_last_site() -> None:
    """Tests the choice of the stack tensor for the last site.

    In case of the last site, the stack tensor should be the MPS tensor, when
    the state was in left-canonical form.
    """
    num_sites = 3
    mps_tensors = [crandn(2, 3, 4) for _ in range(num_sites)]
    mps = MPS(num_sites, tensors=mps_tensors)
    canon_center_tensors = [crandn(2, 3, 4) for _ in range(num_sites)]
    # Found tensor
    found_tensor = choose_stack_tensor(num_sites - 1, canon_center_tensors, mps)
    assert np.allclose(mps_tensors[-1], found_tensor)


def test_choose_stack_tensor_middle_site() -> None:
    """Test the choice of the stack tensor for a middle site.

    For any site that is not the last, the tensor chosen should be the MPS
    tensor, when this site was the canonical center.
    """
    num_sites = 3
    mps_tensors = [crandn(2, 3, 4) for _ in range(num_sites)]
    mps = MPS(num_sites, tensors=mps_tensors)
    canon_center_tensors = [crandn(2, 3, 4) for _ in range(num_sites)]
    # Found tensor
    found_tensor = choose_stack_tensor(1, canon_center_tensors, mps)
    assert np.allclose(canon_center_tensors[1], found_tensor)


def test_find_new_q() -> None:
    """Tests finding the new q tensor.

    The new q should be 'left-canonical' and the left leg should be the
    addition of the input tensors.
    """
    old_tensor = crandn(2, 3, 5)
    new_tensor = crandn(2, 4, 5)
    q_tensor = find_new_q(old_tensor, new_tensor)
    # Test shape
    assert q_tensor.ndim == 3
    assert q_tensor.shape[0] == 2
    assert q_tensor.shape[2] == 5
    assert q_tensor.shape[1] == 7
    # Check that q_tensor is unitary
    iden = np.eye(q_tensor.shape[1])
    q_prod = np.tensordot(q_tensor, q_tensor.conj(), axes=([0, 2], [0, 2]))
    assert np.allclose(q_prod, iden)


def test_build_basis_change_tensor() -> None:
    """The basis change tensor construction.

    The basis change tensor should have the old basis as first leg and the new
    basis as its last leg.
    """
    old_q = crandn(2, 3, 4)
    new_q = crandn(2, 7, 5)
    old_m = crandn(4, 5)
    basis_change = build_basis_change_tensor(old_q, new_q, old_m)
    assert basis_change.ndim == 2
    assert basis_change.shape[0] == 3
    assert basis_change.shape[1] == 7
    # Reference
    ref_basis_change = np.tensordot(old_q, old_m, axes=(2, 0))
    ref_basis_change = np.tensordot(ref_basis_change, new_q.conj(), axes=([0, 2], [0, 2]))
    assert np.allclose(ref_basis_change, basis_change)


def test_local_update() -> None:
    """Test the local update.

    Tests that it correctly changes input lists and returns the
        updated environment blocks.

    """
    mps = random_mps([(2, 5, 4), (2, 4, 3), (2, 3, 5)])
    mps.set_canonical_form(0)
    ref_mps = deepcopy(mps)
    mpo = random_mpo([(2, 2, 1, 3), (2, 2, 3, 4), (2, 2, 4, 1)])
    canon_sites, left_envs = prepare_canonical_site_tensors(mps, mpo)
    ref_canon_sites = deepcopy(canon_sites)
    right_block = np.eye(5).reshape(5, 1, 5)
    site = 2
    right_m_block = np.eye(5)
    sim_params = PhysicsSimParams(observables=[], elapsed_time=1)
    # Perform the local update
    result = local_update(
        mps, mpo, left_envs, right_block, canon_sites, site, right_m_block, sim_params, numiter_lanczos=25
    )
    # General Change Check
    assert not mps.almost_equal(ref_mps)
    assert canon_sites[site - 1].shape != ref_canon_sites[site - 1].shape
    # Check for correct shapes
    # Last left leg dimension should be doubled
    assert mps.tensors[site].shape == (2, 6, 5)
    assert canon_sites[site - 1].shape == (2, 4, 6)
    # Check results
    assert len(result) == 2
    assert result[0].shape == (3, 6)
    assert result[1].shape == (6, 4, 6)


<<<<<<< HEAD
def test_right_svd() -> None:
    """Test that the svd produces the correct shapes and tensors."""
    tensor = crandn(2, 3, 4)
    u_tensor, s_vec, v_matrix = _right_svd(tensor)
    # Check shapes
    assert u_tensor.shape[0] == 2
    assert u_tensor.shape[1] == 3
    assert v_matrix.shape[1] == 4
    assert u_tensor.shape[2] == s_vec.shape[0]
    assert s_vec.shape[0] == v_matrix.shape[0]
    # Check that u_tensor is unitary
    iden = np.eye(u_tensor.shape[2])
    result = np.tensordot(u_tensor, u_tensor.conj(), axes=([0, 1], [0, 1]))
    assert np.allclose(result, iden)
    # Check that v_matrix is unitary
    iden = np.eye(v_matrix.shape[1])
    result = v_matrix.conj().T @ v_matrix
    assert np.allclose(result, iden)
    # Check that svd = tensor
    contr = np.tensordot(u_tensor, np.diag(s_vec) @ v_matrix, axes=(2, 0))
    assert np.allclose(contr, tensor)


def test_truncated_right_svd_thresh() -> None:
    """Test that the tensor is correctly truncated."""
    # Placeholder
    measurements = [Observable(Z(), site) for site in range(0)]
    sim_params = PhysicsSimParams(
        measurements,
        elapsed_time=0.2,
        dt=0.1,
        sample_timesteps=True,
        num_traj=1,
        max_bond_dim=4,
        threshold=0.2,
        order=1,
    )
    s_vector_i = np.array([1, 0.5, 0.1, 0.01])
    u_tensor_i, _ = _right_qr(crandn(2, 3, 4))
    v_matrix_i, _ = np.linalg.qr(crandn(4, 4))
    tensor = np.tensordot(u_tensor_i, np.diag(s_vector_i) @ v_matrix_i, axes=(2, 0))

    # Thus the values 0.1 and 0.01 should be truncated
    u_tensor, s_vector, v_matrix = _truncated_right_svd(tensor, sim_params)
    # Check shapes
    assert u_tensor.shape[0] == 2
    assert u_tensor.shape[1] == 3
    assert v_matrix.shape[1] == 4
    assert u_tensor.shape[2] == 2
    assert v_matrix.shape[0] == 2
    assert s_vector.shape[0] == 2
    assert np.allclose(s_vector, s_vector_i[:2])


def test_truncated_right_svd_maxbd() -> None:
    """Test that the tensor is correctly truncated."""
    # Placeholder
    measurements = [Observable(Z(), site) for site in range(0)]
    sim_params = PhysicsSimParams(
        measurements,
        elapsed_time=0.2,
        dt=0.1,
        sample_timesteps=True,
        num_traj=1,
        max_bond_dim=3,
        threshold=1e-4,
        order=1,
    )

    s_vector_i = np.array([1, 0.5, 0.1, 0.01])
    u_tensor_i, _ = _right_qr(crandn(2, 3, 4))
    v_matrix_i, _ = np.linalg.qr(crandn(4, 4))
    tensor = np.tensordot(u_tensor_i, np.diag(s_vector_i) @ v_matrix_i, axes=(2, 0))

    # Thus the value 0.01 should be truncated
    u_tensor, s_vector, v_matrix = _truncated_right_svd(tensor, sim_params)
    # Check shapes
    assert u_tensor.shape[0] == 2
    assert u_tensor.shape[1] == 3
    assert v_matrix.shape[1] == 4
    assert u_tensor.shape[2] == sim_params.max_bond_dim
    assert sim_params.max_bond_dim == v_matrix.shape[0]
    assert sim_params.max_bond_dim == s_vector.shape[0]
    assert np.allclose(s_vector, s_vector_i[: sim_params.max_bond_dim])


def test_truncate_no_truncation() -> None:
    """Tests the truncation of an MPS, when no truncation should happen."""
    shapes = [(2, 1, 4)] + [(2, 4, 4)] * 3 + [(2, 4, 1)]
    mps = random_mps(shapes)
    mps.set_canonical_form(0)
    ref_mps = deepcopy(mps)
    trunc_params = PhysicsSimParams(observables=[], elapsed_time=1, threshold=1e-16, max_bond_dim=10)
    # Perform truncation
    truncate(mps, trunc_params)
    # Check that the MPS is unchanged
    mps.check_if_valid_mps()
    vector = mps.to_vec()
    ref_vector = ref_mps.to_vec()
    assert np.allclose(vector, ref_vector)


def test_truncate_truncation() -> None:
    """Tests the truncation of an MPS, when truncation should happen."""
    shapes = [(2, 1, 4)] + [(2, 4, 4)] * 3 + [(2, 4, 1)]
    mps = random_mps(shapes)
    mps.set_canonical_form(0)
    trunc_params = PhysicsSimParams(observables=[], elapsed_time=1, threshold=0.1, max_bond_dim=3)
    # Perform truncation
    truncate(mps, trunc_params)
    # Check that the MPS is truncated
    mps.check_if_valid_mps()
    for tensor in mps.tensors:
        assert tensor.shape[1] <= 3
        assert tensor.shape[2] <= 3


=======
>>>>>>> 795622f8
def test_bug_single_site() -> None:
    """Tests the BUG on a single site MPS against an exact time evolution."""
    mps = random_mps([(2, 1, 1)])
    ref_mps = deepcopy(mps)
    mpo = MPO()
    mpo.init_ising(1, 1, 0.5)
    ref_mpo = deepcopy(mpo)
    sim_params = PhysicsSimParams(observables=[], elapsed_time=1, threshold=1e-16, max_bond_dim=10)
    # Perform BUG
    bug(mps, mpo, sim_params, numiter_lanczos=25)
    # Check against exact evolution
    state_vec = ref_mps.to_vec()
    ham_matrix = ref_mpo.to_matrix()
    time_evo_op = expm(-1j * sim_params.dt * ham_matrix)
    new_state_vec = time_evo_op @ state_vec
    assert np.allclose(mps.to_vec(), new_state_vec)


def test_bug_three_sites() -> None:
    """Tests the BUG on a three site MPS against an exact time evolution."""
    mps = random_mps([(2, 1, 4), (2, 4, 4), (2, 4, 1)])
    ref_mps = deepcopy(mps)
    mpo = MPO()
    mpo.init_ising(3, 1, 0.5)
    ref_mpo = deepcopy(mpo)
    sim_params = PhysicsSimParams(observables=[], elapsed_time=1, threshold=1e-16, max_bond_dim=10)
    # Perform BUG
    bug(mps, mpo, sim_params, numiter_lanczos=25)
    # Check against exact evolution
    state_vec = ref_mps.to_vec()
    ham_matrix = ref_mpo.to_matrix()
    time_evo_op = expm(-1j * sim_params.dt * ham_matrix)
    new_state_vec = time_evo_op @ state_vec
    assert np.allclose(mps.to_vec(), new_state_vec)<|MERGE_RESOLUTION|>--- conflicted
+++ resolved
@@ -16,12 +16,7 @@
 from scipy.linalg import expm
 
 from mqt.yaqs.core.data_structures.networks import MPO, MPS
-<<<<<<< HEAD
 from mqt.yaqs.core.data_structures.simulation_parameters import Observable, PhysicsSimParams
-from mqt.yaqs.core.libraries.gate_library import Z
-=======
-from mqt.yaqs.core.data_structures.simulation_parameters import PhysicsSimParams
->>>>>>> 795622f8
 from mqt.yaqs.core.methods.bug import (
     bug,
     build_basis_change_tensor,
@@ -254,126 +249,6 @@
     assert result[1].shape == (6, 4, 6)
 
 
-<<<<<<< HEAD
-def test_right_svd() -> None:
-    """Test that the svd produces the correct shapes and tensors."""
-    tensor = crandn(2, 3, 4)
-    u_tensor, s_vec, v_matrix = _right_svd(tensor)
-    # Check shapes
-    assert u_tensor.shape[0] == 2
-    assert u_tensor.shape[1] == 3
-    assert v_matrix.shape[1] == 4
-    assert u_tensor.shape[2] == s_vec.shape[0]
-    assert s_vec.shape[0] == v_matrix.shape[0]
-    # Check that u_tensor is unitary
-    iden = np.eye(u_tensor.shape[2])
-    result = np.tensordot(u_tensor, u_tensor.conj(), axes=([0, 1], [0, 1]))
-    assert np.allclose(result, iden)
-    # Check that v_matrix is unitary
-    iden = np.eye(v_matrix.shape[1])
-    result = v_matrix.conj().T @ v_matrix
-    assert np.allclose(result, iden)
-    # Check that svd = tensor
-    contr = np.tensordot(u_tensor, np.diag(s_vec) @ v_matrix, axes=(2, 0))
-    assert np.allclose(contr, tensor)
-
-
-def test_truncated_right_svd_thresh() -> None:
-    """Test that the tensor is correctly truncated."""
-    # Placeholder
-    measurements = [Observable(Z(), site) for site in range(0)]
-    sim_params = PhysicsSimParams(
-        measurements,
-        elapsed_time=0.2,
-        dt=0.1,
-        sample_timesteps=True,
-        num_traj=1,
-        max_bond_dim=4,
-        threshold=0.2,
-        order=1,
-    )
-    s_vector_i = np.array([1, 0.5, 0.1, 0.01])
-    u_tensor_i, _ = _right_qr(crandn(2, 3, 4))
-    v_matrix_i, _ = np.linalg.qr(crandn(4, 4))
-    tensor = np.tensordot(u_tensor_i, np.diag(s_vector_i) @ v_matrix_i, axes=(2, 0))
-
-    # Thus the values 0.1 and 0.01 should be truncated
-    u_tensor, s_vector, v_matrix = _truncated_right_svd(tensor, sim_params)
-    # Check shapes
-    assert u_tensor.shape[0] == 2
-    assert u_tensor.shape[1] == 3
-    assert v_matrix.shape[1] == 4
-    assert u_tensor.shape[2] == 2
-    assert v_matrix.shape[0] == 2
-    assert s_vector.shape[0] == 2
-    assert np.allclose(s_vector, s_vector_i[:2])
-
-
-def test_truncated_right_svd_maxbd() -> None:
-    """Test that the tensor is correctly truncated."""
-    # Placeholder
-    measurements = [Observable(Z(), site) for site in range(0)]
-    sim_params = PhysicsSimParams(
-        measurements,
-        elapsed_time=0.2,
-        dt=0.1,
-        sample_timesteps=True,
-        num_traj=1,
-        max_bond_dim=3,
-        threshold=1e-4,
-        order=1,
-    )
-
-    s_vector_i = np.array([1, 0.5, 0.1, 0.01])
-    u_tensor_i, _ = _right_qr(crandn(2, 3, 4))
-    v_matrix_i, _ = np.linalg.qr(crandn(4, 4))
-    tensor = np.tensordot(u_tensor_i, np.diag(s_vector_i) @ v_matrix_i, axes=(2, 0))
-
-    # Thus the value 0.01 should be truncated
-    u_tensor, s_vector, v_matrix = _truncated_right_svd(tensor, sim_params)
-    # Check shapes
-    assert u_tensor.shape[0] == 2
-    assert u_tensor.shape[1] == 3
-    assert v_matrix.shape[1] == 4
-    assert u_tensor.shape[2] == sim_params.max_bond_dim
-    assert sim_params.max_bond_dim == v_matrix.shape[0]
-    assert sim_params.max_bond_dim == s_vector.shape[0]
-    assert np.allclose(s_vector, s_vector_i[: sim_params.max_bond_dim])
-
-
-def test_truncate_no_truncation() -> None:
-    """Tests the truncation of an MPS, when no truncation should happen."""
-    shapes = [(2, 1, 4)] + [(2, 4, 4)] * 3 + [(2, 4, 1)]
-    mps = random_mps(shapes)
-    mps.set_canonical_form(0)
-    ref_mps = deepcopy(mps)
-    trunc_params = PhysicsSimParams(observables=[], elapsed_time=1, threshold=1e-16, max_bond_dim=10)
-    # Perform truncation
-    truncate(mps, trunc_params)
-    # Check that the MPS is unchanged
-    mps.check_if_valid_mps()
-    vector = mps.to_vec()
-    ref_vector = ref_mps.to_vec()
-    assert np.allclose(vector, ref_vector)
-
-
-def test_truncate_truncation() -> None:
-    """Tests the truncation of an MPS, when truncation should happen."""
-    shapes = [(2, 1, 4)] + [(2, 4, 4)] * 3 + [(2, 4, 1)]
-    mps = random_mps(shapes)
-    mps.set_canonical_form(0)
-    trunc_params = PhysicsSimParams(observables=[], elapsed_time=1, threshold=0.1, max_bond_dim=3)
-    # Perform truncation
-    truncate(mps, trunc_params)
-    # Check that the MPS is truncated
-    mps.check_if_valid_mps()
-    for tensor in mps.tensors:
-        assert tensor.shape[1] <= 3
-        assert tensor.shape[2] <= 3
-
-
-=======
->>>>>>> 795622f8
 def test_bug_single_site() -> None:
     """Tests the BUG on a single site MPS against an exact time evolution."""
     mps = random_mps([(2, 1, 1)])
