# Copyright (c) 2023 - 2025 Chair for Design Automation, TUM
# All rights reserved.
#
# SPDX-License-Identifier: MIT
#
# Licensed under the MIT License

"""Tests for simulation parameters classes.

This module contains unit tests for the Observable and AnalogSimParams classes used in
quantum simulation. It verifies that:
  - An Observable is correctly initialized with valid parameters and that invalid parameters
    raise an appropriate error.
  - AnalogSimParams instances are created with the correct attributes (such as elapsed_time, dt, times,
    sample_timesteps, and num_traj) both with explicit and default values.
  - The Observable.initialize method properly sets up the results and trajectories arrays
    depending on whether sample_timesteps is True or False.
"""

# ignore non-lowercase variable names for physics notation

from __future__ import annotations

import numpy as np
import pytest

<<<<<<< HEAD
from mqt.yaqs.core.data_structures.simulation_parameters import AnalogSimParams, StrongSimParams, Observable
from mqt.yaqs.core.libraries.gate_library import X, GateLibrary
=======
from mqt.yaqs.core.data_structures.simulation_parameters import AnalogSimParams, Observable
from mqt.yaqs.core.libraries.gate_library import GateLibrary, X
>>>>>>> 842c39c1


def test_observable_creation_valid() -> None:
    """Test that an Observable is created correctly with valid parameters.

    This test constructs an Observable with the name "x" on site 0 and verifies that its attributes
    (name, site, results, and trajectories) are correctly initialized.
    """
    gate = X()
    site = 0
    obs = Observable(gate, site)

    assert np.array_equal(obs.gate.matrix, np.array([[0, 1], [1, 0]]))
    assert obs.sites == site
    assert obs.results is None
    assert obs.trajectories is None


def test_analog_simparams_basic() -> None:
    """Test that AnalogSimParams is initialized with correct parameters.

    This test creates a AnalogSimParams instance with a single observable, total time elapsed_time, time step dt,
    sample_timesteps flag set to True, and a specified number of trajectories num_traj. It then verifies that the
    observables, elapsed_time, dt, times array, sample_timesteps flag, and num_traj are set correctly.
    """
    obs_list = [Observable(X(), 0)]
    elapsed_time = 1.0
    dt = 0.2
    params = AnalogSimParams(obs_list, elapsed_time, dt=dt, sample_timesteps=True, num_traj=50)

    assert params.observables == obs_list
    assert params.elapsed_time == elapsed_time
    assert params.dt == dt
    expected_times = np.array([0.0, 0.2, 0.4, 0.6, 0.8, 1.0])
    assert np.allclose(params.times, expected_times), "Times array should match numpy.arange(0, elapsed_time+dt, dt)."
    assert params.sample_timesteps is True
    assert params.num_traj == 50


def test_analog_simparams_defaults() -> None:
    """Test the default parameters for AnalogSimParams.

    This test constructs a AnalogSimParams instance with an empty observable list and total time elapsed_time,
    and verifies that default values for dt, sample_timesteps, number of trajectories (num_traj), max_bond_dim,
    threshold, and order are correctly assigned.
    """
    obs_list: list[Observable] = []
    elapsed_time = 2.0
    params = AnalogSimParams(obs_list, elapsed_time)

    assert params.observables == obs_list
    assert params.elapsed_time == 2.0
    assert params.dt == 0.1
    assert params.sample_timesteps is True
    # times should be np.arange(0, elapsed_time+dt, dt)
    assert np.isclose(params.times[-1], 2.0)
    assert params.num_traj == 1000
    assert params.max_bond_dim == 4096
    assert params.threshold == 1e-9
    assert params.order == 1


def test_observable_initialize_with_sample_timesteps() -> None:
    """Test that Observable.initialize sets up results and trajectories correctly when sample_timesteps is True.

    This test creates an Observable on site 1 and a AnalogSimParams instance with sample_timesteps=True.
    It verifies that the results array has shape equal to the length of the times array and that the
    trajectories array has shape (num_traj, len(times)).
    """
    obs = Observable(X(), 1)
    sim_params = AnalogSimParams([obs], elapsed_time=1.0, dt=0.5, sample_timesteps=True, num_traj=10)
    # sim_params.times => [0.0, 0.5, 1.0]

    obs.initialize(sim_params)
    assert obs.results is not None
    assert obs.trajectories is not None
    assert obs.results.shape == (3,), "results should match len(sim_params.times)."
    assert obs.trajectories.shape == (sim_params.num_traj, 3), "trajectories should have shape (num_traj, len(times))."


def test_observable_initialize_without_sample_timesteps() -> None:
    """Test that Observable.initialize sets up results and trajectories correctly when sample_timesteps is False.

    This test creates an Observable on site 0 and a AnalogSimParams instance with sample_timesteps=False.
    It verifies that the results array has shape equal to the length of the times array, the trajectories array
    has shape (num_traj, 1), and that the observable's times attribute is set to elapsed_time.
    """
    obs = Observable(X(), 0)
    sim_params = AnalogSimParams([obs], elapsed_time=1.0, dt=0.25, sample_timesteps=False, num_traj=5)
    # times => [0.0, 0.25, 0.5, 0.75, 1.0]

    obs.initialize(sim_params)
    assert obs.results is not None
    assert obs.trajectories is not None
    assert obs.results.shape == (len(sim_params.times),)
    assert obs.trajectories.shape == (sim_params.num_traj, 1)
    assert obs.times == 1.0, "If sample_timesteps=False, obs.times should be equal to elapsed_time."


def test_observable_from_string_runtime_cost() -> None:
    """Constructor maps 'runtime_cost' string to the runtime_cost diagnostic gate."""
    obs = Observable("runtime_cost", sites=0)
    assert obs.gate.name == "runtime_cost"
    # placeholder identity backing for diagnostics
    assert obs.gate.matrix.shape == (2, 2)
    assert np.allclose(obs.gate.matrix, np.eye(2))


def test_observable_from_string_max_total_bond() -> None:
    """Constructor maps 'max_bond' and 'total_bond' to their diagnostic gates."""
    obs_max = Observable("max_bond", sites=1)
    obs_tot = Observable("total_bond", sites=2)

    assert obs_max.gate.name == "max_bond"
    assert obs_tot.gate.name == "total_bond"
    assert np.allclose(obs_max.gate.matrix, np.eye(2))
    assert np.allclose(obs_tot.gate.matrix, np.eye(2))


def test_observable_from_string_entropy_and_spectrum_with_list_sites() -> None:
    """Constructor maps 'entropy' and 'schmidt_spectrum' and accepts list[int] sites."""
    cut = [3, 4]
    obs_ent = Observable("entropy", sites=cut)
    obs_ssp = Observable("schmidt_spectrum", sites=cut)

    assert obs_ent.gate.name == "entropy"
    assert obs_ssp.gate.name == "schmidt_spectrum"
    # meta-observables use identity placeholders for BaseGate compatibility
    assert np.allclose(obs_ent.gate.matrix, np.eye(2))
    assert np.allclose(obs_ssp.gate.matrix, np.eye(2))
    assert obs_ent.sites == cut
    assert obs_ssp.sites == cut


def test_observable_from_string_falls_back_to_pvm() -> None:
    """Any other string is interpreted as a PVM bitstring; gate must store that bitstring."""
    bitstring = "10101"
    obs = Observable(bitstring, sites=None)
    assert obs.gate.name == "pvm"
    # gate must expose the queried bitstring
    assert hasattr(obs.gate, "bitstring")
    assert obs.gate.bitstring == bitstring
    # PVM uses identity placeholder matrix for compatibility in your implementation
    assert np.allclose(obs.gate.matrix, np.eye(2))


def test_observable_from_gate_instance_keeps_gate_and_sites_int() -> None:
    """Passing a concrete BaseGate instance should be preserved and sites can be an int."""
    x_gate = GateLibrary.x()
    obs = Observable(x_gate, sites=5)
    # same object semantics not required; equality via matrix is sufficient
    assert obs.gate.name == "x"
    assert np.allclose(obs.gate.matrix, x_gate.matrix)
    assert obs.sites == 5


def test_observable_from_gate_instance_with_list_sites() -> None:
    """Gate instance + list[int] sites should preserve the list (for two-site ops)."""
    cz_gate = GateLibrary.cz()
    obs = Observable(cz_gate, sites=[1, 3])
    assert obs.gate.name == "cz"
    assert obs.sites == [1, 3]


def test_aggregate_trajectories_regular_observable_mean() -> None:
    """Regular observables: results = mean(trajectories, axis=0).

    We create a single-site Z observable with a (num_traj × T) trajectory array and
    verify that `results` equals the columnwise mean.
    """
    # Observable to aggregate
    z_obs = Observable(GateLibrary.z(), sites=0)

    # Two trajectories across 3 time steps → mean is easy to verify
    traj = np.array(
        [[1.0, 2.0, 3.0],
         [3.0, 4.0, 5.0]],
        dtype=np.float64,
    )
    z_obs.trajectories = traj

    # Params (no PVM mixing, so just this observable)
    sim = AnalogSimParams([z_obs], elapsed_time=0.2, dt=0.1, num_traj=2)

    sim.aggregate_trajectories()

    expected = traj.mean(axis=0)
    assert isinstance(z_obs.results, np.ndarray)
    np.testing.assert_allclose(z_obs.results, expected)


def test_aggregate_trajectories_schmidt_concatenation() -> None:
    """Schmidt spectrum: results = concatenation of raveled arrays from list entries.

    Provide a list of arrays with different shapes (1D/2D) to confirm `.ravel()` and
    `np.concatenate` behavior.
    """
    ss_obs = Observable(GateLibrary.schmidt_spectrum(), sites=[1, 2])

    # List of arrays (the method requires a list, not a single ndarray)
    a = np.array([0.8, 0.6], dtype=np.float64)
    b = np.array([[0.4, 0.3]], dtype=np.float64)      # will ravel to [0.4, 0.3]
    c = np.array([[0.2], [0.1]], dtype=np.float64)    # will ravel to [0.2, 0.1]
    ss_obs.trajectories = [a, b, c]

    sim = AnalogSimParams([ss_obs], elapsed_time=0.1, dt=0.1, num_traj=3)

    sim.aggregate_trajectories()

    assert isinstance(ss_obs.results, np.ndarray)
    np.testing.assert_allclose(ss_obs.results, np.array([0.8, 0.6, 0.4, 0.3, 0.2, 0.1], dtype=np.float64))


def test_aggregate_trajectories_mixed_regular_and_schmidt() -> None:
    """Combination: both regular and Schmidt observables are updated correctly."""
    # Regular observable with 3 trajectories × 2 time steps
    x_obs = Observable(GateLibrary.x(), sites=2)
    x_obs.trajectories = np.array(
        [[0.0, 1.0],
         [1.0, 1.0],
         [2.0, 1.0]], dtype=np.float64
    )

    # Schmidt spectrum list
    ss_obs = Observable(GateLibrary.schmidt_spectrum(), sites=[0, 1])
    ss_obs.trajectories = [np.array([1.0], dtype=np.float64), np.array([0.5, 0.25], dtype=np.float64)]

    sim = AnalogSimParams([x_obs, ss_obs], elapsed_time=0.2, dt=0.1, num_traj=3)

    sim.aggregate_trajectories()

    # Regular → column-wise mean over axis=0
    np.testing.assert_allclose(x_obs.results, np.array([1.0, 1.0], dtype=np.float64))

    # Schmidt → concatenation
    np.testing.assert_allclose(ss_obs.results, np.array([1.0, 0.5, 0.25], dtype=np.float64))


def test_aggregate_trajectories_schmidt_requires_list() -> None:
    """For Schmidt spectrum, trajectories must be a *list*; ndarray should raise AssertionError."""
    ss_obs = Observable(GateLibrary.schmidt_spectrum(), sites=[2, 3])

    # Wrong type: a single ndarray (method expects list[...] and asserts)
    ss_obs.trajectories = np.array([0.9, 0.1], dtype=np.float64)

    sim = AnalogSimParams([ss_obs], elapsed_time=0.1, dt=0.1, num_traj=1)

    with pytest.raises(AssertionError):
        sim.aggregate_trajectories()


def test_strong_params_sorting_and_fields() -> None:
    """Constructor sorts non-diagnostic observables by site, diagnostics appended.

    Sortable: gates NOT in {pvm, runtime_cost, max_bond, total_bond, schmidt_spectrum}
    Unsorted tail: the listed diagnostics/meta that keep their relative order.
    """
    # Sortable by site:
    obs_z3 = Observable(GateLibrary.z(), sites=3)
    obs_x2 = Observable(GateLibrary.x(), sites=2)
    obs_y1 = Observable(GateLibrary.y(), sites=1)
    # Unsorted block (diagnostics/meta) — keep insertion order:
    obs_cost = Observable(GateLibrary.runtime_cost(), sites=0)
    obs_tot = Observable(GateLibrary.total_bond(), sites=0)
    obs_ssp = Observable(GateLibrary.schmidt_spectrum(), sites=[1, 2])

    params = StrongSimParams(
        [obs_z3, obs_x2, obs_y1, obs_cost, obs_tot, obs_ssp],
        num_traj=7,
        max_bond_dim=128,
        min_bond_dim=4,
        threshold=1e-10,
        get_state=True,
        sample_layers=True,
        num_mid_measurements=2,
    )

    # Expect sortable by site: y@1, x@2, z@3 then diagnostics/meta in given order
    for j, o in enumerate(params.sorted_observables):
        if j == 0:
            assert o is obs_y1
        elif j == 1:
            assert o is obs_ssp
        elif j == 2:
          assert o is obs_x2
        elif j == 3:
          assert o is obs_z3
        elif j == 4:
          assert o is obs_cost
        elif j == 5:
          assert o is obs_tot

    # Parameter fields are retained
    assert params.num_traj == 7
    assert params.max_bond_dim == 128
    assert params.min_bond_dim == 4
    assert np.isclose(params.threshold, 1e-10)
    assert params.get_state is True
    assert params.sample_layers is True
    assert params.num_mid_measurements == 2


def test_strong_params_rejects_mixed_pvm_with_non_pvm() -> None:
    """Constructor must assert when mixing PVM with non-PVM observables."""
    pvm = Observable(GateLibrary.pvm("101"), sites=None)
    z0 = Observable(GateLibrary.z(), sites=0)
    with pytest.raises(AssertionError):
        _ = StrongSimParams([pvm, z0])


def test_strong_params_accepts_all_pvm_or_all_non_pvm() -> None:
    """Constructor allows all-PVM and all-non-PVM sets."""
    # All PVM
    p1 = Observable(GateLibrary.pvm("0"), sites=None)
    p2 = Observable(GateLibrary.pvm("1"), sites=None)
    _ = StrongSimParams([p1, p2])  # should not raise

    # All non‑PVM
    z0 = Observable(GateLibrary.z(), sites=0)
    x1 = Observable(GateLibrary.x(), sites=1)
    _ = StrongSimParams([z0, x1])  # should not raise


def test_strong_aggregate_regular_mean() -> None:
    """Regular observables: results = mean(trajectories, axis=0)."""
    x = Observable(GateLibrary.x(), sites=2)
    traj = np.array(
        [[0.0, 1.0, 2.0],
         [2.0, 1.0, 0.0],
         [1.0, 1.0, 1.0]],
        dtype=np.float64,
    )
    x.trajectories = traj

    params = StrongSimParams([x], num_traj=3)
    params.aggregate_trajectories()

    assert isinstance(x.results, np.ndarray)
    np.testing.assert_allclose(x.results, traj.mean(axis=0))


def test_strong_aggregate_schmidt_concat() -> None:
    """Schmidt spectrum: concatenation of raveled list entries."""
    ssp = Observable(GateLibrary.schmidt_spectrum(), sites=[0, 1])
    ssp.trajectories = [
        np.array([0.9, 0.8], dtype=np.float64),
        np.array([[0.6], [0.4]], dtype=np.float64),   # ravel -> [0.6, 0.4]
        np.array([[0.2, 0.1]], dtype=np.float64),     # ravel -> [0.2, 0.1]
    ]

    params = StrongSimParams([ssp], num_traj=3)
    params.aggregate_trajectories()

    assert isinstance(ssp.results, np.ndarray)
    np.testing.assert_allclose(ssp.results, np.array([0.9, 0.8, 0.6, 0.4, 0.2, 0.1], dtype=np.float64))


def test_strong_aggregate_mixed_regular_and_schmidt() -> None:
    """Combination case: regular and Schmidt updated correctly in one call."""
    z = Observable(GateLibrary.z(), sites=0)
    z.trajectories = np.array([[1.0, 2.0], [3.0, 4.0]], dtype=np.float64)  # mean -> [2.0, 3.0]

    ssp = Observable(GateLibrary.schmidt_spectrum(), sites=[1, 2])
    ssp.trajectories = [np.array([1.0], dtype=np.float64), np.array([0.5, 0.25], dtype=np.float64)]

    params = StrongSimParams([z, ssp], num_traj=2)
    params.aggregate_trajectories()

    np.testing.assert_allclose(z.results, np.array([2.0, 3.0], dtype=np.float64))
    np.testing.assert_allclose(ssp.results, np.array([1.0, 0.5, 0.25], dtype=np.float64))


def test_strong_aggregate_schmidt_requires_list() -> None:
    """Schmidt branch must assert if trajectories is not a list."""
    ssp = Observable(GateLibrary.schmidt_spectrum(), sites=[0, 1])
    ssp.trajectories = np.array([0.9, 0.1], dtype=np.float64)  # wrong type

    params = StrongSimParams([ssp], num_traj=1)

    with pytest.raises(AssertionError):
        params.aggregate_trajectories()<|MERGE_RESOLUTION|>--- conflicted
+++ resolved
@@ -24,13 +24,8 @@
 import numpy as np
 import pytest
 
-<<<<<<< HEAD
 from mqt.yaqs.core.data_structures.simulation_parameters import AnalogSimParams, StrongSimParams, Observable
-from mqt.yaqs.core.libraries.gate_library import X, GateLibrary
-=======
-from mqt.yaqs.core.data_structures.simulation_parameters import AnalogSimParams, Observable
 from mqt.yaqs.core.libraries.gate_library import GateLibrary, X
->>>>>>> 842c39c1
 
 
 def test_observable_creation_valid() -> None:
@@ -193,6 +188,7 @@
     obs = Observable(cz_gate, sites=[1, 3])
     assert obs.gate.name == "cz"
     assert obs.sites == [1, 3]
+
 
 
 def test_aggregate_trajectories_regular_observable_mean() -> None:
